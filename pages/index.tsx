// pages/index.tsx
import { useState } from 'react';
import Head from 'next/head';
import { ImageUpload } from '@/components/ImageUpload';
import { ImageTypeSelector, ImageType } from '@/components/ImageTypeSelector';
import { WineResultDisplay } from '@/components/WineResultDisplay';
import { DataConfirmation } from '@/components/DataConfirmation';
import { ImagePreviewGrid, ImageProcessingItem } from '@/components/ImagePreviewGrid';
import { ProcessingProgress } from '@/components/ProcessingProgress';
import { WineBatchResultDisplay } from '@/components/WineBatchResultDisplay';
import { NotionWineProperties } from '@/lib/notion-schema';

// Mobile-first layout components
const MobileLayout = ({ children }: { children: React.ReactNode }) => (
  <div className="flex flex-col space-y-4">
    {children}
  </div>
);

// Mobile-optimized processing step wrapper
const ProcessingStep = ({ title, children, className = "" }: { 
  title: string; 
  children: React.ReactNode;
  className?: string;
}) => (
  <section className={`bg-white rounded-xl shadow-lg p-6 ${className}`}>
    {title && <h2 className="text-xl font-bold mb-6 text-gray-800">{title}</h2>}
    {children}
  </section>
);

// Mobile-optimized loading spinner
const LoadingSpinner = ({ message }: { message: string }) => (
  <div className="text-center py-8">
    <div className="text-lg font-medium text-gray-700 mb-4">{message}</div>
    <div className="flex justify-center">
      <div className="animate-spin rounded-full h-12 w-12 border-b-4 border-blue-600"></div>
    </div>
  </div>
);

// Mobile-optimized error message
const ErrorMessage = ({ message }: { message: string }) => (
  <div className="text-center py-8">
    <div className="text-lg font-medium text-red-600 bg-red-50 rounded-lg p-4 border border-red-200">
      ⚠️ 오류: {message}
    </div>
  </div>
);

interface ProcessedData {
  type: 'wine_label' | 'receipt';
  extractedData: any;
  notionResult?: any;
  notionResults?: any[];
  savedImagePath?: string;
}

interface ConfirmationData {
  type: 'wine_label' | 'receipt';
  extractedData: any;
  savedImagePath?: string;
}

export default function MainPage() {
  // Multiple images mode (only mode)
  const [processingItems, setProcessingItems] = useState<ImageProcessingItem[]>([]);
  const [loading, setLoading] = useState(false);
  const [saving, setSaving] = useState(false);
  const [error, setError] = useState<string>('');

  const handleImageUpload = async (files: File[]) => {
    handleMultipleImageUpload(files);
  };

  const handleMultipleImageUpload = async (files: File[]) => {
    setError('');
    setLoading(true);
    
    try {
      console.log(`📤 [CLIENT] Starting batch upload for ${files.length} files`);
      
      // Split files into batches of 5
      const BATCH_SIZE = 5;
      const batches: File[][] = [];
      for (let i = 0; i < files.length; i += BATCH_SIZE) {
        batches.push(files.slice(i, i + BATCH_SIZE));
      }
      
      console.log(`📦 [CLIENT] Split into ${batches.length} batches`);
      
      // Initialize processing items for all files
      const allItems: ImageProcessingItem[] = files.map((file, index) => ({
        id: `${Date.now()}-${index}`,
        file,
        url: URL.createObjectURL(file),
        status: 'uploaded',
        uploadResult: null
      }));
      
      setProcessingItems(allItems);
      
      // Process each batch sequentially
      const allResults: any[] = [];
      
      for (let batchIndex = 0; batchIndex < batches.length; batchIndex++) {
        const batch = batches[batchIndex];
        console.log(`📋 [CLIENT] Processing batch ${batchIndex + 1}/${batches.length} (${batch.length} files)`);
        
        try {
          // Use individual uploads instead of batch upload API
          const batchResults = await Promise.allSettled(
            batch.map(async (file, fileIndex) => {
              const formData = new FormData();
              formData.append('file', file);
              
              const uploadResponse = await fetch('/api/upload', {
                method: 'POST',
                body: formData,
              });
              
              if (!uploadResponse.ok) {
                throw new Error(`HTTP Error: ${uploadResponse.status} ${uploadResponse.statusText}`);
              }
              
              const result = await uploadResponse.json();
              console.log(`📦 [CLIENT] Upload API response:`, result);
              if (!result.success) {
                throw new Error(result.error || 'Upload failed');
              }
              
              return result;
            })
          );
          
          // Convert Promise.allSettled results to upload results format
          const uploadResults = batchResults.map((result, index) => {
            console.log(`🔍 [CLIENT] Batch result ${index}:`, {
              status: result.status,
              hasValue: result.status === 'fulfilled' ? !!result.value : false,
              valueKeys: result.status === 'fulfilled' ? Object.keys(result.value || {}) : [],
              url: result.status === 'fulfilled' ? result.value?.url : undefined,
              fileUrl: result.status === 'fulfilled' ? result.value?.fileUrl : undefined
            });
            if (result.status === 'fulfilled') {
              return {
                success: true,
<<<<<<< HEAD
                url: result.value.url || result.value.fileUrl,  // Use 'url' consistently
                fileUrl: result.value.url || result.value.fileUrl,  // Keep for backward compatibility
                fileName: result.value.fileName,
                fileSize: result.value.fileSize
=======
                url: result.value.data?.url || result.value.data?.fileUrl,  // data 객체에서 가져오기
                fileUrl: result.value.data?.url || result.value.data?.fileUrl,
                fileName: result.value.data?.fileName,
                fileSize: result.value.data?.fileSize
>>>>>>> 81495db6
              };
            } else {
              return {
                success: false,
                error: result.reason?.message || 'Upload failed'
              };
            }
          });
          
          // Create mock response to match expected format
          const successCount = uploadResults.filter(r => r.success).length;
          const uploadResult = {
            success: true,
            results: uploadResults,
            successCount,
            failedCount: uploadResults.length - successCount
          };
          
          // Add results from this batch
          allResults.push(...uploadResult.results);
          
          console.log(`✅ [CLIENT] Batch ${batchIndex + 1} completed: ${uploadResult.successCount}/${batch.length} successful`);
          
        } catch (batchError) {
          console.error(`❌ [CLIENT] Batch ${batchIndex + 1} failed:`, batchError);
          
          // Add error results for this batch
          batch.forEach(() => {
            allResults.push({
              success: false,
              error: `Batch ${batchIndex + 1} failed: ${batchError instanceof Error ? batchError.message : 'Unknown error'}`
            });
          });
        }
      }
      
      // Update processing items with final results
      const updatedItems: ImageProcessingItem[] = files.map((file, index) => {
        const result = allResults[index];
        console.log(`📊 [CLIENT] Processing item ${index}:`, {
          hasResult: !!result,
          resultSuccess: result?.success,
          resultUrl: result?.url,
          resultFileUrl: result?.fileUrl,
          finalUrl: result?.success ? (result.url || result.fileUrl) : 'will use blob URL'
        });
        return {
          id: `${Date.now()}-${index}`,
          file,
          url: result?.success ? (result.url || result.fileUrl) : URL.createObjectURL(file),
          status: result?.success ? 'uploaded' : 'error',
          error: result?.success ? undefined : result.error,
          uploadResult: result
        };
      });
      
      setProcessingItems(updatedItems);
      
      const successCount = allResults.filter(r => r?.success).length;
      console.log(`🎉 [CLIENT] All batches completed: ${successCount}/${files.length} files successful`);
      
    } catch (error) {
      setError(`업로드 실패: ${error instanceof Error ? error.message : '알 수 없는 오류'}`);
      console.error('Multiple upload error:', error);
    } finally {
      setLoading(false);
    }
  };

  // Auto-process uploaded images
  const handleBatchAnalyze = async (items: ImageProcessingItem[]) => {
    if (items.length === 0) return;
    
    console.log(`🔄 [CLIENT] Processing ${items.length} uploaded images...`);
    
    // Update status to processing
    setProcessingItems(prevItems => 
      prevItems.map(item => 
        items.find(i => i.id === item.id) 
          ? { ...item, status: 'processing', progress: 0 }
          : item
      )
    );
    
    try {
      // Use process-multiple API
      const response = await fetch('/api/process-multiple', {
        method: 'POST',
        headers: {
          'Content-Type': 'application/json',
        },
        body: JSON.stringify({
          images: items.map(item => ({
            id: item.id,
            url: item.url,
            type: 'wine_label' // Default to wine_label, let Gemini auto-classify
          })),
          useGemini: 'true',
          skipNotion: 'true' // Skip Notion for now, save manually later
        }),
      });
      
      if (!response.ok) {
        throw new Error(`HTTP Error: ${response.status}`);
      }
      
      const result = await response.json();
      
      if (result.success && result.results) {
        console.log(`✅ [CLIENT] Processing completed: ${result.successCount}/${result.totalImages} successful`);
        
        // Update items with processing results
        setProcessingItems(prevItems => 
          prevItems.map(item => {
            const processResult = result.results.find((r: any) => r.id === item.id);
            if (processResult) {
              return {
                ...item,
                status: processResult.success ? 'completed' : 'error',
                result: processResult.success ? {
                  extractedData: processResult.extractedData,
                  type: processResult.type
                } : undefined,
                error: processResult.success ? undefined : processResult.error,
                progress: processResult.success ? 100 : 0
              };
            }
            return item;
          })
        );
      } else {
        throw new Error(result.error || 'Processing failed');
      }
      
    } catch (error) {
      console.error('❌ [CLIENT] Batch processing failed:', error);
      
      // Update items with error status
      setProcessingItems(prevItems => 
        prevItems.map(item => 
          items.find(i => i.id === item.id) 
            ? { ...item, status: 'error', error: error instanceof Error ? error.message : 'Processing failed' }
            : item
        )
      );
    }
  };

  // Retry analysis for a single item
  const handleRetryAnalysis = async (itemId: string) => {
    const item = processingItems.find(item => item.id === itemId);
    if (!item) return;
    
    console.log(`🔄 [CLIENT] Retrying analysis for image ${itemId}...`);
    
    // Update status to processing
    setProcessingItems(prevItems => 
      prevItems.map(i => 
        i.id === itemId 
          ? { ...i, status: 'processing', progress: 0, error: undefined, result: undefined }
          : i
      )
    );
    
    try {
      // Use process-multiple API for single item retry
      const response = await fetch('/api/process-multiple', {
        method: 'POST',
        headers: {
          'Content-Type': 'application/json',
        },
        body: JSON.stringify({
          images: [{
            id: item.id,
            url: item.url,
            type: 'wine_label' // Default to wine_label, let Gemini auto-classify
          }],
          useGemini: 'true',
          skipNotion: 'true' // Skip Notion for now, save manually later
        }),
      });
      
      if (!response.ok) {
        throw new Error(`HTTP Error: ${response.status}`);
      }
      
      const result = await response.json();
      
      if (result.success && result.results && result.results.length > 0) {
        const apiResult = result.results[0];
        
        console.log(`✅ [CLIENT] Retry analysis completed for image ${itemId}`);
        
        // Update item with new results
        setProcessingItems(prevItems => 
          prevItems.map(i => 
            i.id === itemId ? {
              ...i,
              status: apiResult.success ? 'completed' : 'error',
              result: apiResult.success ? {
                extractedData: apiResult.extractedData,
                type: apiResult.type
              } : undefined,
              error: apiResult.success ? undefined : apiResult.error,
              progress: apiResult.success ? 100 : 0
            } : i
          )
        );
        
      } else {
        throw new Error(result.error || 'Retry analysis failed');
      }
      
    } catch (error) {
      console.error('❌ [CLIENT] Retry analysis failed:', error);
      
      // Update item with error status
      setProcessingItems(prevItems => 
        prevItems.map(i => 
          i.id === itemId 
            ? { ...i, status: 'error', error: error instanceof Error ? error.message : 'Retry analysis failed' }
            : i
        )
      );
    }
  };

  const handleRemoveImage = (id: string) => {
    setProcessingItems(items => {
      const itemToRemove = items.find(item => item.id === id);
      if (itemToRemove) {
        // Clean up object URL
        URL.revokeObjectURL(itemToRemove.url);
      }
      return items.filter(item => item.id !== id);
    });
  };

  const handleRetryImage = async (id: string) => {
    const item = processingItems.find(item => item.id === id);
    if (!item) return;
    
    // Set item to processing
    setProcessingItems(items => 
      items.map(i => 
        i.id === id 
          ? { ...i, status: 'processing', error: undefined, progress: 0 }
          : i
      )
    );
    
    try {
      console.log(`🔄 [CLIENT] Retrying analysis for image ${id}`);
      
      // Use the process-multiple API for single retry
      const response = await fetch('/api/process-multiple', {
        method: 'POST',
        headers: {
          'Content-Type': 'application/json',
        },
        body: JSON.stringify({
          images: [{
            id: item.id,
            url: item.url,
            type: 'wine_label'
          }],
          useGemini: 'true',
          skipNotion: 'true'
        }),
      });
      
      const result = await response.json();
      
      if (response.ok && result.success && result.results.length > 0) {
        const apiResult = result.results[0];
        
        setProcessingItems(items => 
          items.map(i => 
            i.id === id ? {
              ...i,
              status: apiResult.success ? 'completed' : 'error',
              result: apiResult.success ? { extractedData: apiResult.extractedData, type: apiResult.type } : undefined,
              error: apiResult.success ? undefined : apiResult.error,
              progress: apiResult.success ? 100 : 0
            } : i
          )
        );
        
        console.log(`✅ [CLIENT] Retry successful for image ${id}`);
        
      } else {
        throw new Error(result.error || 'Retry failed');
      }
      
    } catch (error) {
      console.error(`❌ [CLIENT] Retry failed for image ${id}:`, error);
      
      setProcessingItems(items => 
        items.map(i => 
          i.id === id 
            ? { ...i, status: 'error', error: error instanceof Error ? error.message : 'Retry failed', progress: 0 }
            : i
        )
      );
    }
  };

  const handleBatchAnalysis = async () => {
    if (processingItems.length === 0) return;
    
    setLoading(true);
    setError('');
    
    // Identify which items need processing BEFORE updating state
    const itemsToProcess = processingItems.filter(item => 
      item.status === 'uploaded' || item.status === 'error'
    );
    
    if (itemsToProcess.length === 0) {
      setLoading(false);
      setError('처리할 수 있는 이미지가 없습니다.');
      return;
    }
    
    // Set all eligible items to processing
    setProcessingItems(items => 
      items.map(item => 
        item.status === 'uploaded' || item.status === 'error'
          ? { ...item, status: 'processing', progress: 0 }
          : item
      )
    );
    
    try {
      // Prepare images for batch processing using the identified items
      const imagesToProcess = itemsToProcess.map(item => ({
        id: item.id,
        url: item.url,
        type: 'wine_label' as const
      }));
      
      console.log('🚀 [CLIENT] Starting batch analysis for', imagesToProcess.length, 'images');
      console.log('📋 [CLIENT] Images to process:', imagesToProcess.map(img => ({
        id: img.id,
        url: img.url,
        isBlob: img.url?.startsWith('blob:'),
        isHttps: img.url?.startsWith('https:')
      })));
      
      // Use individual process API calls instead of batch
      console.log('🚀 [CLIENT] Starting individual analysis for', imagesToProcess.length, 'images');
      
      // Process each item individually using Promise.allSettled
      const analysisResults = await Promise.allSettled(
        imagesToProcess.map(async (item, index) => {
          try {
            // Update individual item progress
            setProcessingItems(items => 
              items.map(i => 
                i.id === item.id 
                  ? { ...i, status: 'processing', progress: 25 }
                  : i
              )
            );
            
            const response = await fetch('/api/process', {
              method: 'POST',
              headers: {
                'Content-Type': 'application/json',
              },
              body: JSON.stringify({
                imageUrl: item.url,
                type: 'wine_label',  // 기본값으로 wine_label 설정
                useGemini: 'true',
                skipNotion: 'true'
              }),
            });
            
            if (!response.ok) {
              throw new Error(`HTTP Error: ${response.status}`);
            }
            
            const result = await response.json();
            
            if (!result.success) {
              throw new Error(result.error || 'Analysis failed');
            }
            
            return {
              id: item.id,
              success: true,
              extractedData: result.data.extractedData,
              type: result.data.type
            };
            
          } catch (error) {
            return {
              id: item.id,
              success: false,
              error: error instanceof Error ? error.message : 'Unknown error'
            };
          }
        })
      );
      
      // Update all items with their analysis results
      setProcessingItems(items => 
        items.map(item => {
          const analysisResult = analysisResults.find((r, index) => {
            if (r.status === 'fulfilled') {
              return r.value.id === item.id;
            } else if (r.status === 'rejected') {
              return itemsToProcess[index]?.id === item.id;
            }
            return false;
          });
          
          if (analysisResult) {
            if (analysisResult.status === 'fulfilled') {
              const result = analysisResult.value;
              return {
                ...item,
                status: result.success ? 'completed' : 'error',
                result: result.success ? { extractedData: result.extractedData, type: result.type } : undefined,
                error: result.success ? undefined : result.error,
                progress: result.success ? 100 : 0
              };
            } else {
              return {
                ...item,
                status: 'error',
                error: 'Analysis failed unexpectedly',
                progress: 0
              };
            }
          }
          return item;
        })
      );
      
      const successCount = analysisResults.filter(r => 
        r.status === 'fulfilled' && r.value.success
      ).length;
      
      console.log(`✅ [CLIENT] Individual analysis completed: ${successCount}/${itemsToProcess.length} successful`);
      
    } catch (error) {
      console.error('❌ [CLIENT] Individual analysis failed:', error);
      setError(`분석 실패: ${error instanceof Error ? error.message : '알 수 없는 오류'}`);
      
      // Reset processing items back to uploaded/error status
      setProcessingItems(items => 
        items.map(item => 
          item.status === 'processing'
            ? { ...item, status: 'error', error: 'Analysis processing failed', progress: 0 }
            : item
        )
      );
    } finally {
      setLoading(false);
    }
  };



  const handleSaveAll = async (completedItems: ImageProcessingItem[]) => {
    if (completedItems.length === 0) return;

    setSaving(true);
    setError('');

    try {
      console.log('💾 [CLIENT] Starting batch save all for', completedItems.length, 'items');

      // Prepare items for batch save
      const itemsForSave = completedItems.map(item => ({
        id: item.id,
        type: 'wine_label' as const,
        extractedData: item.result?.extractedData || {},
        imageUrl: item.url // Include imageUrl for blob cleanup
      }));

      const response = await fetch('/api/batch-notion', {
        method: 'POST',
        headers: {
          'Content-Type': 'application/json',
        },
        body: JSON.stringify({
          operation: 'save_all',
          items: itemsForSave
        }),
      });

      const result = await response.json();

      console.log('💾 [CLIENT] Batch save all response:', result);

      if (response.ok && result.success) {
        console.log(`✅ [CLIENT] Batch save completed: ${result.savedCount}/${result.totalItems} saved`);
        
        // Show success message
        alert(`성공! ${result.savedCount}개 항목이 Notion에 저장되었습니다.`);
        
        if (result.failedCount > 0) {
          alert(`⚠️ ${result.failedCount}개 항목 저장에 실패했습니다.`);
        }
      } else {
        throw new Error(result.error || 'Batch save failed');
      }

    } catch (error) {
      console.error('❌ [CLIENT] Batch save all failed:', error);
      setError(`일괄 저장 실패: ${error instanceof Error ? error.message : '알 수 없는 오류'}`);
    } finally {
      setSaving(false);
    }
  };

  const handleSaveSelected = async (selectedItems: ImageProcessingItem[]) => {
    if (selectedItems.length === 0) return;

    setSaving(true);
    setError('');

    try {
      console.log('💾 [CLIENT] Starting batch save selected for', selectedItems.length, 'items');

      // Prepare items for batch save
      const itemsForSave = processingItems
        .filter(item => item.status === 'completed')
        .map(item => ({
          id: item.id,
          type: 'wine_label' as const,
          extractedData: item.result?.extractedData || {},
          imageUrl: item.url // Include imageUrl for blob cleanup
        }));

      const selectedIds = selectedItems.map(item => item.id);

      const response = await fetch('/api/batch-notion', {
        method: 'POST',
        headers: {
          'Content-Type': 'application/json',
        },
        body: JSON.stringify({
          operation: 'save_selected',
          items: itemsForSave,
          selectedIds
        }),
      });

      const result = await response.json();

      console.log('💾 [CLIENT] Batch save selected response:', result);

      if (response.ok && result.success) {
        console.log(`✅ [CLIENT] Batch save selected completed: ${result.savedCount}/${result.totalItems} saved`);
        
        // Show success message
        alert(`성공! 선택한 ${result.savedCount}개 항목이 Notion에 저장되었습니다.`);
        
        if (result.failedCount > 0) {
          alert(`⚠️ ${result.failedCount}개 항목 저장에 실패했습니다.`);
        }
      } else {
        throw new Error(result.error || 'Batch save selected failed');
      }

    } catch (error) {
      console.error('❌ [CLIENT] Batch save selected failed:', error);
      setError(`선택 저장 실패: ${error instanceof Error ? error.message : '알 수 없는 오류'}`);
    } finally {
      setSaving(false);
    }
  };

  const handleSaveIndividual = async (itemId: string, wineData: NotionWineProperties): Promise<boolean> => {
    try {
      console.log('💾 [CLIENT] Starting individual save for item:', itemId);
      console.log('   Wine data:', wineData);

      const response = await fetch('/api/notion', {
        method: 'POST',
        headers: {
          'Content-Type': 'application/json',
        },
        body: JSON.stringify({
          action: 'save_wine',
          data: wineData,
          source: 'wine_label'
        }),
      });

      const result = await response.json();

      if (response.ok && result.success) {
        console.log('✅ [CLIENT] Individual save successful for item:', itemId);
        alert('✅ 와인이 성공적으로 Notion에 저장되었습니다!');
        return true;
      } else {
        console.error('❌ [CLIENT] Individual save failed:', result.error);
        alert(`❌ 저장 실패: ${result.error || '알 수 없는 오류'}`);
        return false;
      }
    } catch (error) {
      console.error('❌ [CLIENT] Individual save error:', error);
      alert(`❌ 저장 중 오류가 발생했습니다: ${error instanceof Error ? error.message : '알 수 없는 오류'}`);
      return false;
    }
  };

  const handleAddManual = async (wineData: NotionWineProperties): Promise<boolean> => {
    try {
      console.log('➕ [CLIENT] Starting manual wine save');
      console.log('   Wine data:', wineData);

      const response = await fetch('/api/notion', {
        method: 'POST',
        headers: {
          'Content-Type': 'application/json',
        },
        body: JSON.stringify({
          action: 'save_wine',
          data: wineData,
          source: 'manual_entry'
        }),
      });

      const result = await response.json();

      if (response.ok && result.success) {
        console.log('✅ [CLIENT] Manual wine save successful');
        alert('✅ 수동 추가 와인이 성공적으로 Notion에 저장되었습니다!');
        return true;
      } else {
        console.error('❌ [CLIENT] Manual wine save failed:', result.error);
        alert(`❌ 저장 실패: ${result.error || '알 수 없는 오류'}`);
        return false;
      }
    } catch (error) {
      console.error('❌ [CLIENT] Manual wine save error:', error);
      alert(`❌ 저장 중 오류가 발생했습니다: ${error instanceof Error ? error.message : '알 수 없는 오류'}`);
      return false;
    }
  };

  const handleDelete = (itemId: string) => {
    console.log('🗑️ [CLIENT] Deleting wine result:', itemId);
    
    // Remove from processing items
    setProcessingItems((prev: ImageProcessingItem[]) => {
      const itemToRemove = prev.find(item => item.id === itemId);
      if (itemToRemove && itemToRemove.url.startsWith('blob:')) {
        // Clean up blob URL
        URL.revokeObjectURL(itemToRemove.url);
      }
      return prev.filter(item => item.id !== itemId);
    });
    
    alert('🗑️ 와인 결과가 삭제되었습니다.');
  };

  return (
    <>
      <Head>
        <title>Wine Tracker</title>
        <meta name="description" content="모바일에서 와인 라벨을 촬영하여 와인 정보를 자동으로 기록하세요" />
        <meta name="viewport" content="width=device-width, initial-scale=1, maximum-scale=1, user-scalable=no" />
        <meta name="theme-color" content="#3B82F6" />
        <meta name="mobile-web-app-capable" content="yes" />
        <meta name="apple-mobile-web-app-capable" content="yes" />
        <meta name="apple-mobile-web-app-status-bar-style" content="default" />
        <link rel="icon" href="/favicon.ico" />
      </Head>
      
      <main className="min-h-screen bg-gradient-to-br from-blue-50 to-indigo-100">
        <div className="container mx-auto px-4 py-6 max-w-md">
          {/* Mobile-first header */}
          <div className="text-center mb-8">
            <h1 className="text-3xl font-bold text-gray-900 mb-2">🍷 Wine tracker</h1>
            <p className="text-gray-600">라벨을 촬영해서 와인 정보를 기록하세요</p>
          </div>

          {/* Mobile-first single column layout */}
          <MobileLayout>
            <ProcessingStep title="📷 이미지 업로드" className="border-l-4 border-l-blue-500">
              <div data-testid="upload-area">
                <ImageUpload 
                  onUpload={handleImageUpload} 
                  multiple={true}
                />
              </div>
            </ProcessingStep>

            {/* Multiple images preview and progress */}
            {processingItems.length > 0 && (
              <>

                <ProcessingStep title="📊 분석 진행상황" className="border-l-4 border-l-yellow-500">
                  <ProcessingProgress items={processingItems} />
                </ProcessingStep>

                {processingItems.some(item => item.status === 'uploaded' || item.status === 'error') && (
                  <ProcessingStep title="🚀 일괄 분석" className="border-l-4 border-l-orange-500">
                    <div className="text-center">
                      <p className="text-gray-600 mb-6">
                        선택된 {processingItems.filter(item => item.status === 'uploaded' || item.status === 'error').length}개 
                        이미지를 AI가 분석하여 와인 정보를 추출합니다.
                      </p>
                      <button
                        onClick={handleBatchAnalysis}
                        disabled={loading}
                        className="w-full py-4 px-6 bg-gradient-to-r from-green-500 to-green-600 text-white text-lg font-bold rounded-xl shadow-lg hover:from-green-600 hover:to-green-700 transition-all duration-200 disabled:from-gray-400 disabled:to-gray-500 disabled:cursor-not-allowed transform active:scale-95"
                      >
                        {loading ? '🔄 분석 중...' : '🚀 모든 이미지 분석하기'}
                      </button>
                    </div>
                  </ProcessingStep>
                )}

                {/* Batch Results Display - show when analysis is complete */}
                {processingItems.some(item => item.status === 'completed') && (
                  <ProcessingStep title="📊 분석 결과" className="border-l-4 border-l-purple-500">
                    <WineBatchResultDisplay
                      items={processingItems}
                      onSaveAll={handleSaveAll}
                      onSaveSelected={handleSaveSelected}
                      onSaveIndividual={handleSaveIndividual}
                      onAddManual={handleAddManual}
                      onRetryAnalysis={handleRetryAnalysis}
                      onDelete={handleDelete}
                      loading={saving}
                    />
                  </ProcessingStep>
                )}
              </>
            )}

            {error && (
              <ProcessingStep title="" className="border-l-4 border-l-red-500">
                <ErrorMessage message={error} />
              </ProcessingStep>
            )}
          </MobileLayout>

         
        </div>
      </main>
    </>
  );
}<|MERGE_RESOLUTION|>--- conflicted
+++ resolved
@@ -145,17 +145,10 @@
             if (result.status === 'fulfilled') {
               return {
                 success: true,
-<<<<<<< HEAD
-                url: result.value.url || result.value.fileUrl,  // Use 'url' consistently
-                fileUrl: result.value.url || result.value.fileUrl,  // Keep for backward compatibility
-                fileName: result.value.fileName,
-                fileSize: result.value.fileSize
-=======
                 url: result.value.data?.url || result.value.data?.fileUrl,  // data 객체에서 가져오기
                 fileUrl: result.value.data?.url || result.value.data?.fileUrl,
                 fileName: result.value.data?.fileName,
                 fileSize: result.value.data?.fileSize
->>>>>>> 81495db6
               };
             } else {
               return {
